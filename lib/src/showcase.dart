/*
 * Copyright (c) 2021 Simform Solutions
 *
 * Permission is hereby granted, free of charge, to any person obtaining a copy
 * of this software and associated documentation files (the "Software"), to deal
 * in the Software without restriction, including without limitation the rights
 * to use, copy, modify, merge, publish, distribute, sublicense, and/or sell
 * copies of the Software, and to permit persons to whom the Software is
 * furnished to do so, subject to the following conditions:
 *
 * The above copyright notice and this permission notice shall be
 * included in all copies or substantial portions of the Software.
 *
 * THE SOFTWARE IS PROVIDED "AS IS", WITHOUT WARRANTY OF ANY KIND, EXPRESS OR
 * IMPLIED, INCLUDING BUT NOT LIMITED TO THE WARRANTIES OF MERCHANTABILITY,
 * FITNESS FOR A PARTICULAR PURPOSE AND NONINFRINGEMENT. IN NO EVENT SHALL THE
 * AUTHORS OR COPYRIGHT HOLDERS BE LIABLE FOR ANY CLAIM, DAMAGES OR OTHER
 * LIABILITY, WHETHER IN AN ACTION OF CONTRACT, TORT OR OTHERWISE, ARISING FROM,
 * OUT OF OR IN CONNECTION WITH THE SOFTWARE OR THE USE OR OTHER DEALINGS IN THE
 * SOFTWARE.
 */

import 'dart:async';
import 'dart:ui';

import 'package:flutter/foundation.dart';
import 'package:flutter/material.dart';

import '../showcaseview.dart';
import 'extension.dart';
import 'get_position.dart';
import 'layout_overlays.dart';
import 'shape_clipper.dart';
import 'tooltip_widget.dart';

class Showcase extends StatefulWidget {
  @override

  /// A key that is unique across the entire app.
  ///
  /// This Key will be used to control state of individual showcase and also
  /// used in [ShowCaseWidgetState.startShowCase] to define position of current
  /// target widget while showcasing.
  final GlobalKey key;

  /// Target widget that will be showcased or highlighted
  final Widget child;

  /// Represents subject line of target widget
  final String? title;

  /// Title alignment with in tooltip widget
  ///
  /// Defaults to [TextAlign.start]
  final TextAlign titleAlignment;

  /// Represents summary description of target widget
  final String? description;

  /// ShapeBorder of the highlighted box when target widget will be showcased.
  ///
  /// Note: If [targetBorderRadius] is specified, this parameter will be ignored.
  ///
  /// Default value is:
  /// ```dart
  /// RoundedRectangleBorder(
  ///   borderRadius: BorderRadius.all(Radius.circular(8)),
  /// ),
  /// ```
  final ShapeBorder targetShapeBorder;

  /// Radius of rectangle box while target widget is being showcased.
  final BorderRadius? targetBorderRadius;

  /// TextStyle for default tooltip title
  final TextStyle? titleTextStyle;

  /// TextStyle for default tooltip description
  final TextStyle? descTextStyle;

  /// Empty space around tooltip content.
  ///
  /// Default Value for [Showcase] widget is:
  /// ```dart
  /// EdgeInsets.symmetric(vertical: 8, horizontal: 8)
  /// ```
  final EdgeInsets tooltipPadding;

  /// Background color of overlay during showcase.
  ///
  /// Default value is [Colors.black45]
  final Color overlayColor;

  /// Opacity apply on [overlayColor] (which ranges from 0.0 to 1.0)
  ///
  /// Default to 0.75
  final double overlayOpacity;

  /// Custom tooltip widget when [Showcase.withWidget] is used.
  final Widget? container;

  /// Defines background color for tooltip widget.
  ///
  /// Default to [Colors.white]
  final Color tooltipBackgroundColor;

  /// Defines text color of default tooltip when [titleTextStyle] and
  /// [descTextStyle] is not provided.
  ///
  /// Default to [Colors.black]
  final Color textColor;

  /// If [enableAutoScroll] is sets to `true`, this widget will be shown above
  /// the overlay until the target widget is visible in the viewport.
  final Widget scrollLoadingWidget;

  /// Whether the default tooltip will have arrow to point out the target widget.
  ///
  /// Default to `true`
  final bool showArrow;

  /// Height of [container]
  final double? height;

  /// Width of [container]
  final double? width;

  /// The duration of time the bouncing animation of tooltip should last.
  ///
  /// Default to [Duration(milliseconds: 2000)]
  final Duration movingAnimationDuration;

  /// Triggered when default tooltip is tapped
  final VoidCallback? onToolTipClick;

  /// Triggered when showcased target widget is tapped
  ///
  /// Note: [disposeOnTap] is required if you're using [onTargetClick]
  /// otherwise throws error
  final VoidCallback? onTargetClick;

  /// Will dispose all showcases if tapped on target widget or tooltip
  ///
  /// Note: [onTargetClick] is required if you're using [disposeOnTap]
  /// otherwise throws error
  final bool? disposeOnTap;

  /// Whether tooltip should have bouncing animation while showcasing
  ///
  /// If null value is provided,
  /// [ShowCaseWidget.disableAnimation] will be considered.
  final bool? disableMovingAnimation;

  /// Whether disabling initial scale animation for default tooltip when
  /// showcase is started and completed
  ///
  /// Default to `false`
  final bool? disableScaleAnimation;

  /// Padding around target widget
  ///
  /// Default to [EdgeInsets.zero]
  final EdgeInsets targetPadding;

  /// Triggered when target has been double tapped
  final VoidCallback? onTargetDoubleTap;

  /// Triggered when target has been long pressed.
  ///
  /// Detected when a pointer has remained in contact with the screen at the same location for a long period of time.
  final VoidCallback? onTargetLongPress;
<<<<<<< HEAD
  final BorderRadius? tipBorderRadius;
  final TooltipAlignment? tooltipAlignment;
  final DynamicKeys? focusedWidgetsKeys;
  final double? focusedWidgetsOverlayHorizontalShift;
  final double? focusedWidgetsOverlayVerticalShift;
  final double? tooltipTopPadding;
  final String? skipButtonText;
=======
>>>>>>> 8a158dd4

  /// Border Radius of default tooltip
  ///
  /// Default to [BorderRadius.circular(8)]
  final BorderRadius? tooltipBorderRadius;

  /// Description alignment with in tooltip widget
  ///
  /// Defaults to [TextAlign.start]
  final TextAlign descriptionAlignment;

  /// if `disableDefaultTargetGestures` parameter is true
  /// onTargetClick, onTargetDoubleTap, onTargetLongPress and
  /// disposeOnTap parameter will not work
  ///
  /// Note: If `disableDefaultTargetGestures` is true then make sure to
  /// dismiss current showcase with `ShowCaseWidget.of(context).dismiss()`
  /// if you are navigating to other screen. This will be handled by default
  /// if `disableDefaultTargetGestures` is set to false.
  final bool disableDefaultTargetGestures;

  /// Defines blur value.
  /// This will blur the background while displaying showcase.
  ///
  /// If null value is provided,
  /// [ShowCaseWidget.blurValue] will be considered.
  ///
  final double? blurValue;

  /// A duration for animation which is going to played when
  /// tooltip comes first time in the view.
  ///
  /// Defaults to 300 ms.
  final Duration scaleAnimationDuration;

  /// The curve to be used for initial animation of tooltip.
  ///
  /// Defaults to Curves.easeIn
  final Curve scaleAnimationCurve;

  /// An alignment to origin of initial tooltip animation.
  ///
  /// Alignment will be pre-calculated but if pre-calculated
  /// alignment doesn't work then this parameter can be
  /// used to customise the direct of the tooltip animation.
  ///
  /// eg.
  /// ```dart
  ///     Alignment(-0.2,0.3) or Alignment.centerLeft
  /// ```
  final Alignment? scaleAnimationAlignment;

  const Showcase({
    required this.key,
    required this.child,
    this.title,
    this.titleAlignment = TextAlign.start,
    required this.description,
    this.descriptionAlignment = TextAlign.start,
    this.targetShapeBorder = const RoundedRectangleBorder(
      borderRadius: BorderRadius.all(
        Radius.circular(8),
      ),
    ),
    this.overlayColor = Colors.black45,
    this.overlayOpacity = 0.75,
    this.titleTextStyle,
    this.descTextStyle,
    this.tooltipBackgroundColor = Colors.white,
    this.textColor = Colors.black,
    this.scrollLoadingWidget = const CircularProgressIndicator(
        valueColor: AlwaysStoppedAnimation(Colors.white)),
    this.showArrow = true,
    this.onTargetClick,
    this.disposeOnTap,
    this.movingAnimationDuration = const Duration(milliseconds: 2000),
    this.disableMovingAnimation,
    this.disableScaleAnimation,
    this.tooltipPadding =
        const EdgeInsets.symmetric(vertical: 8, horizontal: 8),
    this.onToolTipClick,
    this.targetPadding = EdgeInsets.zero,
    this.blurValue,
    this.targetBorderRadius,
    this.onTargetLongPress,
    this.onTargetDoubleTap,
    this.tooltipBorderRadius,
    this.disableDefaultTargetGestures = false,
<<<<<<< HEAD
    this.focusedWidgetsKeys,
    this.tooltipAlignment,
    this.focusedWidgetsOverlayHorizontalShift,
    this.focusedWidgetsOverlayVerticalShift,
    this.tooltipTopPadding,
    this.skipButtonText,
=======
    this.scaleAnimationDuration = const Duration(milliseconds: 300),
    this.scaleAnimationCurve = Curves.easeIn,
    this.scaleAnimationAlignment,
>>>>>>> 8a158dd4
  })  : height = null,
        width = null,
        container = null,
        assert(overlayOpacity >= 0.0 && overlayOpacity <= 1.0,
            "overlay opacity must be between 0 and 1."),
        assert(
            onTargetClick == null
                ? true
                : (disposeOnTap == null ? false : true),
            "disposeOnTap is required if you're using onTargetClick"),
        assert(
            disposeOnTap == null
                ? true
                : (onTargetClick == null ? false : true),
            "onTargetClick is required if you're using disposeOnTap");

  const Showcase.withWidget({
    required this.key,
    required this.child,
    required this.container,
    required this.height,
    required this.width,
    this.targetShapeBorder = const RoundedRectangleBorder(
      borderRadius: BorderRadius.all(
        Radius.circular(8),
      ),
    ),
    this.overlayColor = Colors.black45,
    this.targetBorderRadius,
    this.overlayOpacity = 0.75,
    this.scrollLoadingWidget = const CircularProgressIndicator(
        valueColor: AlwaysStoppedAnimation(Colors.white)),
    this.onTargetClick,
    this.disposeOnTap,
    this.movingAnimationDuration = const Duration(milliseconds: 2000),
    this.disableMovingAnimation,
    this.targetPadding = EdgeInsets.zero,
    this.blurValue,
    this.onTargetLongPress,
    this.onTargetDoubleTap,
    this.disableDefaultTargetGestures = false,
    this.focusedWidgetsKeys,
    this.tooltipAlignment,
    this.focusedWidgetsOverlayHorizontalShift,
    this.focusedWidgetsOverlayVerticalShift,
    this.tooltipTopPadding,
    this.skipButtonText,
  })  : showArrow = false,
        onToolTipClick = null,
        scaleAnimationDuration = const Duration(milliseconds: 300),
        scaleAnimationCurve = Curves.decelerate,
        scaleAnimationAlignment = null,
        disableScaleAnimation = null,
        title = null,
        description = null,
        titleAlignment = TextAlign.start,
        descriptionAlignment = TextAlign.start,
        titleTextStyle = null,
        descTextStyle = null,
        tooltipBackgroundColor = Colors.white,
        textColor = Colors.black,
        tooltipBorderRadius = null,
        tooltipPadding = const EdgeInsets.symmetric(vertical: 8),
        assert(overlayOpacity >= 0.0 && overlayOpacity <= 1.0,
            "overlay opacity must be between 0 and 1.");

  @override
  State<Showcase> createState() => _ShowcaseState();
}

class _ShowcaseState extends State<Showcase> {
  bool _showShowCase = false;
  bool _isScrollRunning = false;
  bool _isTooltipDismissed = false;
  Timer? timer;
  GetPosition? position;

  ShowCaseWidgetState get showCaseWidgetState => ShowCaseWidget.of(context);

  @override
  void didChangeDependencies() {
    super.didChangeDependencies();
    position ??= GetPosition(
      key: widget.key,
      padding: widget.targetPadding,
      screenWidth: MediaQuery.of(context).size.width,
      screenHeight: MediaQuery.of(context).size.height,
    );
    showOverlay();
  }

  /// show overlay if there is any target widget
  ///
  void showOverlay() {
    final activeStep = ShowCaseWidget.activeTargetWidget(context);
    setState(() {
      _showShowCase = activeStep == widget.key;
    });

    if (activeStep == widget.key) {
      if (ShowCaseWidget.of(context).enableAutoScroll) {
        _scrollIntoView();
      }

      if (showCaseWidgetState.autoPlay) {
        timer = Timer(
            Duration(seconds: showCaseWidgetState.autoPlayDelay.inSeconds),
            _nextIfAny);
      }
    }
  }

  void _scrollIntoView() {
    ambiguate(WidgetsBinding.instance)?.addPostFrameCallback((timeStamp) async {
      setState(() {
        _isScrollRunning = true;
      });
      await Scrollable.ensureVisible(
        widget.key.currentContext!,
        duration: showCaseWidgetState.widget.scrollDuration,
        alignment: 0.5,
      );
      setState(() {
        _isScrollRunning = false;
      });
    });
  }

  @override
  Widget build(BuildContext context) {
    return AnchoredOverlay(
      overlayBuilder: (context, rectBound, offset) {
        final size = MediaQuery.of(context).size;
        position = GetPosition(
          key: widget.key,
          padding: widget.targetPadding,
          screenWidth: size.width,
          screenHeight: size.height,
        );
        return buildOverlayOnTarget(offset, rectBound.size, rectBound, size);
      },
      showOverlay: true,
      child: widget.child,
    );
  }

  Future<void> _nextIfAny() async {
    if (timer != null && timer!.isActive) {
      if (showCaseWidgetState.enableAutoPlayLock) {
        return;
      }
      timer!.cancel();
    } else if (timer != null && !timer!.isActive) {
      timer = null;
    }
    await _reverseAnimateTooltip();
    showCaseWidgetState.completed(widget.key);
  }

  Future<void> _getOnTargetTap() async {
    if (widget.disposeOnTap == true) {
      await _reverseAnimateTooltip();
      showCaseWidgetState.dismiss();
      widget.onTargetClick!();
    } else {
      (widget.onTargetClick ?? _nextIfAny).call();
    }
  }

  Future<void> _getOnTooltipTap() async {
    if (widget.disposeOnTap == true) {
      await _reverseAnimateTooltip();
      showCaseWidgetState.dismiss();
    }
    widget.onToolTipClick?.call();
  }

  /// Reverse animates the provided tooltip or
  /// the custom container widget.
  Future<void> _reverseAnimateTooltip() async {
    setState(() {
      _isTooltipDismissed = true;
    });
    await Future<dynamic>.delayed(widget.scaleAnimationDuration);
    _isTooltipDismissed = false;
  }

  Widget buildOverlayOnTarget(
    Offset offset,
    Size size,
    Rect rectBound,
    Size screenSize,
  ) {
    var blur = 0.0;
    if (_showShowCase) {
      blur = widget.blurValue ?? showCaseWidgetState.blurValue;
    }

    // Set blur to 0 if application is running on web and
    // provided blur is less than 0.
    blur = kIsWeb && blur < 0 ? 0 : blur;

    Widget baseOverlay = ClipPath(
      clipper: RRectClipper(
        area: _isScrollRunning ? Rect.zero : rectBound,
        isCircle: widget.shapeBorder == const CircleBorder(),
        radius: _isScrollRunning ? BorderRadius.zero : widget.radius,
        overlayPadding:
            _isScrollRunning ? EdgeInsets.zero : widget.overlayPadding,
      ),
      child: blur != 0
          ? BackdropFilter(
              filter: ImageFilter.blur(sigmaX: blur, sigmaY: blur),
              child: Container(
                width: MediaQuery.of(context).size.width,
                height: MediaQuery.of(context).size.height,
                decoration: BoxDecoration(
                  color: widget.overlayColor.withOpacity(widget.overlayOpacity),
                ),
              ),
            )
          : Container(
              width: MediaQuery.of(context).size.width,
              height: MediaQuery.of(context).size.height,
              decoration: BoxDecoration(
                color: widget.overlayColor.withOpacity(widget.overlayOpacity),
              ),
            ),
    );

    if (widget.focusedWidgetsKeys != null) {
      final allKeys = widget.focusedWidgetsKeys!.getAllKeys();

      for (int i = 0; i < allKeys.length; i++) {
        final otherContext = allKeys[i].currentContext;

        if (otherContext != null) {
          final box = otherContext.findRenderObject() as RenderBox;
          final topLeft =
              box.size.topLeft(box.localToGlobal(const Offset(0.0, 0.0)));
          final bottomRight =
              box.size.bottomRight(box.localToGlobal(const Offset(0.0, 0.0)));
          Rect anchorBounds;
          anchorBounds = (topLeft.dx.isNaN ||
                  topLeft.dy.isNaN ||
                  bottomRight.dx.isNaN ||
                  bottomRight.dy.isNaN)
              ? const Rect.fromLTRB(0.0, 0.0, 0.0, 0.0)
              : Rect.fromLTRB(
                  topLeft.dx -
                      (widget.focusedWidgetsOverlayHorizontalShift ?? 0),
                  topLeft.dy - (widget.focusedWidgetsOverlayVerticalShift ?? 0),
                  bottomRight.dx +
                      (widget.focusedWidgetsOverlayHorizontalShift ?? 0),
                  bottomRight.dy +
                      (widget.focusedWidgetsOverlayVerticalShift ?? 0),
                );

          baseOverlay = ClipPath(
            clipper: RRectClipper(
              area: _isScrollRunning ? Rect.zero : anchorBounds,
              isCircle: widget.shapeBorder == const CircleBorder(),
              radius: _isScrollRunning ? BorderRadius.zero : widget.radius,
              overlayPadding:
                  _isScrollRunning ? EdgeInsets.zero : widget.overlayPadding,
            ),
            child: baseOverlay,
          );
        }
      }
    }

    return _showShowCase
        ? Stack(
            children: [
              GestureDetector(
                onTap: () {
                  if (!showCaseWidgetState.disableBarrierInteraction) {
                    _nextIfAny();
                  }
                },
<<<<<<< HEAD
                child: baseOverlay,
=======
                child: ClipPath(
                  clipper: RRectClipper(
                    area: _isScrollRunning ? Rect.zero : rectBound,
                    isCircle: widget.targetShapeBorder == const CircleBorder(),
                    radius: _isScrollRunning
                        ? BorderRadius.zero
                        : widget.targetBorderRadius,
                    overlayPadding: _isScrollRunning
                        ? EdgeInsets.zero
                        : widget.targetPadding,
                  ),
                  child: blur != 0
                      ? BackdropFilter(
                          filter: ImageFilter.blur(sigmaX: blur, sigmaY: blur),
                          child: Container(
                            width: MediaQuery.of(context).size.width,
                            height: MediaQuery.of(context).size.height,
                            decoration: BoxDecoration(
                              color: widget.overlayColor
                                  .withOpacity(widget.overlayOpacity),
                            ),
                          ),
                        )
                      : Container(
                          width: MediaQuery.of(context).size.width,
                          height: MediaQuery.of(context).size.height,
                          decoration: BoxDecoration(
                            color: widget.overlayColor
                                .withOpacity(widget.overlayOpacity),
                          ),
                        ),
                ),
>>>>>>> 8a158dd4
              ),
              if (_isScrollRunning) Center(child: widget.scrollLoadingWidget),
              if (!_isScrollRunning)
                _TargetWidget(
                  offset: offset,
                  size: size,
                  onTap: _getOnTargetTap,
                  radius: widget.targetBorderRadius,
                  onDoubleTap: widget.onTargetDoubleTap,
                  onLongPress: widget.onTargetLongPress,
                  shapeBorder: widget.targetShapeBorder,
                  disableDefaultChildGestures:
                      widget.disableDefaultTargetGestures,
                ),
              if (!_isScrollRunning)
                ToolTipWidget(
                  position: position,
                  offset: offset,
                  screenSize: screenSize,
                  title: widget.title,
                  titleAlignment: widget.titleAlignment,
                  description: widget.description,
                  descriptionAlignment: widget.descriptionAlignment,
                  titleTextStyle: widget.titleTextStyle,
                  descTextStyle: widget.descTextStyle,
                  container: widget.container,
                  tooltipBackgroundColor: widget.tooltipBackgroundColor,
                  textColor: widget.textColor,
                  showArrow: widget.showArrow,
                  contentHeight: widget.height,
                  contentWidth: widget.width,
                  onTooltipTap: _getOnTooltipTap,
<<<<<<< HEAD
                  contentPadding: widget.contentPadding,
                  disableAnimation: widget.disableAnimation ??
                      showCaseWidgetState.disableAnimation,
                  animationDuration: widget.animationDuration,
                  borderRadius: widget.tipBorderRadius,
                  tooltipAlignment: widget.tooltipAlignment,
                  topPadding: widget.tooltipTopPadding,
=======
                  tooltipPadding: widget.tooltipPadding,
                  disableMovingAnimation: widget.disableMovingAnimation ??
                      showCaseWidgetState.disableMovingAnimation,
                  disableScaleAnimation: widget.disableScaleAnimation ??
                      showCaseWidgetState.disableScaleAnimation,
                  movingAnimationDuration: widget.movingAnimationDuration,
                  tooltipBorderRadius: widget.tooltipBorderRadius,
                  scaleAnimationDuration: widget.scaleAnimationDuration,
                  scaleAnimationCurve: widget.scaleAnimationCurve,
                  scaleAnimationAlignment: widget.scaleAnimationAlignment,
                  isTooltipDismissed: _isTooltipDismissed,
>>>>>>> 8a158dd4
                ),
              if (widget.skipButtonText != null)
                Align(
                  alignment: Alignment.bottomRight,
                  child: Padding(
                    padding: EdgeInsets.symmetric(
                      vertical: MediaQuery.of(context).viewPadding.bottom + 8,
                      horizontal: 16,
                    ),
                    child: ElevatedButton(
                      onPressed: () {
                        showCaseWidgetState.dismiss();
                      },
                      child: Text(widget.skipButtonText!),
                    ),
                  ),
                )
            ],
          )
        : const SizedBox.shrink();
  }
}

class _TargetWidget extends StatelessWidget {
  final Offset offset;
  final Size? size;
  final VoidCallback? onTap;
  final VoidCallback? onDoubleTap;
  final VoidCallback? onLongPress;
  final ShapeBorder? shapeBorder;
  final BorderRadius? radius;
  final bool disableDefaultChildGestures;

  const _TargetWidget({
    Key? key,
    required this.offset,
    this.size,
    this.onTap,
    this.shapeBorder,
    this.radius,
    this.onDoubleTap,
    this.onLongPress,
    this.disableDefaultChildGestures = false,
  }) : super(key: key);

  @override
  Widget build(BuildContext context) {
    return Positioned(
      top: offset.dy,
      left: offset.dx,
      child: disableDefaultChildGestures
          ? IgnorePointer(
              child: _targetWidgetLayer(),
            )
          : _targetWidgetLayer(),
    );
  }

  Widget _targetWidgetLayer() {
    return FractionalTranslation(
      translation: const Offset(-0.5, -0.5),
      child: GestureDetector(
        onTap: onTap,
        onLongPress: onLongPress,
        onDoubleTap: onDoubleTap,
        child: Container(
          height: size!.height + 16,
          width: size!.width + 16,
          decoration: ShapeDecoration(
            shape: radius != null
                ? RoundedRectangleBorder(borderRadius: radius!)
                : shapeBorder ??
                    const RoundedRectangleBorder(
                      borderRadius: BorderRadius.all(
                        Radius.circular(8),
                      ),
                    ),
          ),
        ),
      ),
    );
  }
}<|MERGE_RESOLUTION|>--- conflicted
+++ resolved
@@ -169,67 +169,64 @@
   ///
   /// Detected when a pointer has remained in contact with the screen at the same location for a long period of time.
   final VoidCallback? onTargetLongPress;
-<<<<<<< HEAD
-  final BorderRadius? tipBorderRadius;
+
+  /// Border Radius of default tooltip
+  ///
+  /// Default to [BorderRadius.circular(8)]
+  final BorderRadius? tooltipBorderRadius;
+
+  /// Description alignment with in tooltip widget
+  ///
+  /// Defaults to [TextAlign.start]
+  final TextAlign descriptionAlignment;
+
+  /// if `disableDefaultTargetGestures` parameter is true
+  /// onTargetClick, onTargetDoubleTap, onTargetLongPress and
+  /// disposeOnTap parameter will not work
+  ///
+  /// Note: If `disableDefaultTargetGestures` is true then make sure to
+  /// dismiss current showcase with `ShowCaseWidget.of(context).dismiss()`
+  /// if you are navigating to other screen. This will be handled by default
+  /// if `disableDefaultTargetGestures` is set to false.
+  final bool disableDefaultTargetGestures;
+
+  /// Defines blur value.
+  /// This will blur the background while displaying showcase.
+  ///
+  /// If null value is provided,
+  /// [ShowCaseWidget.blurValue] will be considered.
+  ///
+  final double? blurValue;
+
+  /// A duration for animation which is going to played when
+  /// tooltip comes first time in the view.
+  ///
+  /// Defaults to 300 ms.
+  final Duration scaleAnimationDuration;
+
+  /// The curve to be used for initial animation of tooltip.
+  ///
+  /// Defaults to Curves.easeIn
+  final Curve scaleAnimationCurve;
+
+  /// An alignment to origin of initial tooltip animation.
+  ///
+  /// Alignment will be pre-calculated but if pre-calculated
+  /// alignment doesn't work then this parameter can be
+  /// used to customise the direct of the tooltip animation.
+  ///
+  /// eg.
+  /// ```dart
+  ///     Alignment(-0.2,0.3) or Alignment.centerLeft
+  /// ```
+  final Alignment? scaleAnimationAlignment;
+
   final TooltipAlignment? tooltipAlignment;
   final DynamicKeys? focusedWidgetsKeys;
   final double? focusedWidgetsOverlayHorizontalShift;
   final double? focusedWidgetsOverlayVerticalShift;
   final double? tooltipTopPadding;
   final String? skipButtonText;
-=======
->>>>>>> 8a158dd4
-
-  /// Border Radius of default tooltip
-  ///
-  /// Default to [BorderRadius.circular(8)]
-  final BorderRadius? tooltipBorderRadius;
-
-  /// Description alignment with in tooltip widget
-  ///
-  /// Defaults to [TextAlign.start]
-  final TextAlign descriptionAlignment;
-
-  /// if `disableDefaultTargetGestures` parameter is true
-  /// onTargetClick, onTargetDoubleTap, onTargetLongPress and
-  /// disposeOnTap parameter will not work
-  ///
-  /// Note: If `disableDefaultTargetGestures` is true then make sure to
-  /// dismiss current showcase with `ShowCaseWidget.of(context).dismiss()`
-  /// if you are navigating to other screen. This will be handled by default
-  /// if `disableDefaultTargetGestures` is set to false.
-  final bool disableDefaultTargetGestures;
-
-  /// Defines blur value.
-  /// This will blur the background while displaying showcase.
-  ///
-  /// If null value is provided,
-  /// [ShowCaseWidget.blurValue] will be considered.
-  ///
-  final double? blurValue;
-
-  /// A duration for animation which is going to played when
-  /// tooltip comes first time in the view.
-  ///
-  /// Defaults to 300 ms.
-  final Duration scaleAnimationDuration;
-
-  /// The curve to be used for initial animation of tooltip.
-  ///
-  /// Defaults to Curves.easeIn
-  final Curve scaleAnimationCurve;
-
-  /// An alignment to origin of initial tooltip animation.
-  ///
-  /// Alignment will be pre-calculated but if pre-calculated
-  /// alignment doesn't work then this parameter can be
-  /// used to customise the direct of the tooltip animation.
-  ///
-  /// eg.
-  /// ```dart
-  ///     Alignment(-0.2,0.3) or Alignment.centerLeft
-  /// ```
-  final Alignment? scaleAnimationAlignment;
 
   const Showcase({
     required this.key,
@@ -267,18 +264,15 @@
     this.onTargetDoubleTap,
     this.tooltipBorderRadius,
     this.disableDefaultTargetGestures = false,
-<<<<<<< HEAD
     this.focusedWidgetsKeys,
     this.tooltipAlignment,
     this.focusedWidgetsOverlayHorizontalShift,
     this.focusedWidgetsOverlayVerticalShift,
     this.tooltipTopPadding,
     this.skipButtonText,
-=======
     this.scaleAnimationDuration = const Duration(milliseconds: 300),
     this.scaleAnimationCurve = Curves.easeIn,
     this.scaleAnimationAlignment,
->>>>>>> 8a158dd4
   })  : height = null,
         width = null,
         container = null,
@@ -484,10 +478,11 @@
     Widget baseOverlay = ClipPath(
       clipper: RRectClipper(
         area: _isScrollRunning ? Rect.zero : rectBound,
-        isCircle: widget.shapeBorder == const CircleBorder(),
-        radius: _isScrollRunning ? BorderRadius.zero : widget.radius,
+        isCircle: widget.targetShapeBorder == const CircleBorder(),
+        radius:
+            _isScrollRunning ? BorderRadius.zero : widget.targetBorderRadius,
         overlayPadding:
-            _isScrollRunning ? EdgeInsets.zero : widget.overlayPadding,
+            _isScrollRunning ? EdgeInsets.zero : widget.targetPadding,
       ),
       child: blur != 0
           ? BackdropFilter(
@@ -540,10 +535,12 @@
           baseOverlay = ClipPath(
             clipper: RRectClipper(
               area: _isScrollRunning ? Rect.zero : anchorBounds,
-              isCircle: widget.shapeBorder == const CircleBorder(),
-              radius: _isScrollRunning ? BorderRadius.zero : widget.radius,
+              isCircle: widget.targetShapeBorder == const CircleBorder(),
+              radius: _isScrollRunning
+                  ? BorderRadius.zero
+                  : widget.targetBorderRadius,
               overlayPadding:
-                  _isScrollRunning ? EdgeInsets.zero : widget.overlayPadding,
+                  _isScrollRunning ? EdgeInsets.zero : widget.targetPadding,
             ),
             child: baseOverlay,
           );
@@ -560,42 +557,7 @@
                     _nextIfAny();
                   }
                 },
-<<<<<<< HEAD
                 child: baseOverlay,
-=======
-                child: ClipPath(
-                  clipper: RRectClipper(
-                    area: _isScrollRunning ? Rect.zero : rectBound,
-                    isCircle: widget.targetShapeBorder == const CircleBorder(),
-                    radius: _isScrollRunning
-                        ? BorderRadius.zero
-                        : widget.targetBorderRadius,
-                    overlayPadding: _isScrollRunning
-                        ? EdgeInsets.zero
-                        : widget.targetPadding,
-                  ),
-                  child: blur != 0
-                      ? BackdropFilter(
-                          filter: ImageFilter.blur(sigmaX: blur, sigmaY: blur),
-                          child: Container(
-                            width: MediaQuery.of(context).size.width,
-                            height: MediaQuery.of(context).size.height,
-                            decoration: BoxDecoration(
-                              color: widget.overlayColor
-                                  .withOpacity(widget.overlayOpacity),
-                            ),
-                          ),
-                        )
-                      : Container(
-                          width: MediaQuery.of(context).size.width,
-                          height: MediaQuery.of(context).size.height,
-                          decoration: BoxDecoration(
-                            color: widget.overlayColor
-                                .withOpacity(widget.overlayOpacity),
-                          ),
-                        ),
-                ),
->>>>>>> 8a158dd4
               ),
               if (_isScrollRunning) Center(child: widget.scrollLoadingWidget),
               if (!_isScrollRunning)
@@ -628,15 +590,6 @@
                   contentHeight: widget.height,
                   contentWidth: widget.width,
                   onTooltipTap: _getOnTooltipTap,
-<<<<<<< HEAD
-                  contentPadding: widget.contentPadding,
-                  disableAnimation: widget.disableAnimation ??
-                      showCaseWidgetState.disableAnimation,
-                  animationDuration: widget.animationDuration,
-                  borderRadius: widget.tipBorderRadius,
-                  tooltipAlignment: widget.tooltipAlignment,
-                  topPadding: widget.tooltipTopPadding,
-=======
                   tooltipPadding: widget.tooltipPadding,
                   disableMovingAnimation: widget.disableMovingAnimation ??
                       showCaseWidgetState.disableMovingAnimation,
@@ -648,7 +601,8 @@
                   scaleAnimationCurve: widget.scaleAnimationCurve,
                   scaleAnimationAlignment: widget.scaleAnimationAlignment,
                   isTooltipDismissed: _isTooltipDismissed,
->>>>>>> 8a158dd4
+                  tooltipAlignment: widget.tooltipAlignment,
+                  topPadding: widget.tooltipTopPadding,
                 ),
               if (widget.skipButtonText != null)
                 Align(
